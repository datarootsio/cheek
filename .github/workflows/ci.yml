name: ci
on: 
  push:

jobs:
  golangci:
    runs-on: ubuntu-latest
    steps: 
      - uses: actions/checkout@v4
        with:
          fetch-depth: '0'
      - uses: actions/setup-go@v5
        with:
          go-version: "^1.20"
      - uses: golangci/golangci-lint-action@v3.7.0

  tests:
    runs-on: ubuntu-latest
    steps:
      - uses: actions/checkout@v4
        with:
          fetch-depth: '0'
      - uses: actions/setup-go@v5
        with:
          go-version: "^1.20"
      - name: run tests on cmd
        run: go test ./cmd
      - name: run tests on pkg
        run: go test ./pkg -timeout 120s -coverprofile=cover.out -covermode=atomic
      - uses: codecov/codecov-action@v4
        with:
          files: ./cover.out

  version_tag:
    needs: 
      - tests
      - golangci
    runs-on: ubuntu-latest
    outputs:
      new_tag: ${{ steps.tag_action.outputs.new_tag }}
    steps:
      - uses: actions/checkout@v4
        with:
          fetch-depth: '0'
      - name: Bump version and push tag
        if: github.ref == 'refs/heads/main'
        id: tag_action
        uses: anothrNick/github-tag-action@1.67.0
        env:
          GITHUB_TOKEN: ${{ secrets.GITHUB_TOKEN }}
          WITH_V: true
          DEFAULT_BUMP: patch
          PRERELEASE: ${{ github.ref != 'refs/heads/main' }}

  build:
    needs: version_tag
    runs-on: ubuntu-latest
    env:
      CGO_ENABLED: 0
    strategy:
      matrix:
        goos: [linux, darwin]
        goarch: ["386", amd64, arm64]
        exclude:
          - goarch: "386"
            goos: darwin
    steps:
      - uses: actions/checkout@v4
        with:
          fetch-depth: '0'
<<<<<<< HEAD
      - uses: actions/setup-go@v5
=======
      ## build tailwind assets
      - uses: actions/setup-node@v4
        with:
          node-version: '19'
      - uses: pnpm/action-setup@v2
        with:
          version: 8
      - run: pnpm install
      - run: npm run build
      ## setup go
      - uses: actions/setup-go@v4
>>>>>>> c3ee9b92
        with:
          go-version: "^1.16"
      ## above is fine to get latest for now, also save a copy with short sha
      - id: vars
        run: echo "::set-output name=sha_short::$(git rev-parse --short HEAD)"
      - run: mkdir -p ${{ matrix.goos }}/${{ matrix.goarch }}
      - run: env GOOS=${{ matrix.goos }} GOARCH=${{ matrix.goarch }} go build -ldflags="-X 'github.com/datarootsio/cheek/pkg.Version=${{ steps.vars.outputs.sha_short }}'" -o ${{ matrix.goos }}/${{ matrix.goarch }}
      - run: cp ${{ matrix.goos }}/${{ matrix.goarch }}/cheek ${{ matrix.goos }}/${{ matrix.goarch }}/cheek-${{ steps.vars.outputs.sha_short }}
      - run: cp ${{ matrix.goos }}/${{ matrix.goarch }}/cheek ${{ matrix.goos }}/${{ matrix.goarch }}/cheek-${{ needs.version_tag.outputs.new_tag }}
      ## upload binary to google storage
      - id: auth
        uses: google-github-actions/auth@v2.1.0
        with:
          credentials_json: ${{ secrets.gcp_credentials_cheek }}
      - id: upload-files
        uses: google-github-actions/upload-cloud-storage@v2.1.0
        with:
          path: ${{ matrix.goos }}/${{ matrix.goarch }}/cheek-${{ steps.vars.outputs.sha_short }}
          destination: cheek-scheduler/${{ matrix.goos }}/${{ matrix.goarch }}/
      - uses: google-github-actions/upload-cloud-storage@v1.0.3
        if: github.ref == 'refs/heads/main'
        with:
          path: ${{ matrix.goos }}/${{ matrix.goarch }}/cheek-${{ needs.version_tag.outputs.new_tag }}
          destination: cheek-scheduler/${{ matrix.goos }}/${{ matrix.goarch }}/
      - uses: google-github-actions/upload-cloud-storage@v1.0.3
        if: github.ref == 'refs/heads/main'
        with:
          path: ${{ matrix.goos }}/${{ matrix.goarch }}/cheek
          destination: cheek-scheduler/${{ matrix.goos }}/${{ matrix.goarch }}/

  docker-build:
    ## only do this on main
    needs: 
      - build
      - version_tag
    runs-on: ubuntu-latest
    if: github.ref == 'refs/heads/main'
    steps:
      - name: Check out the repo
        uses: actions/checkout@v4
        with:
          fetch-depth: '0'
      - name: Set up QEMU
        uses: docker/setup-qemu-action@v3
      - name: Set up Docker Buildx
        uses: docker/setup-buildx-action@v3
      - name: Login to Docker Hub
        uses: docker/login-action@v3
        with:
          registry: ghcr.io
          username: ${{ github.actor }}
          password: ${{ secrets.GITHUB_TOKEN }}
      - name: Build and push
        uses: docker/build-push-action@v5
        with:
          context: .
          platforms: linux/amd64,linux/arm64
          push: true
          tags: |
            ghcr.io/datarootsio/cheek:latest
            ghcr.io/datarootsio/cheek:${{ needs.version_tag.outputs.new_tag }}<|MERGE_RESOLUTION|>--- conflicted
+++ resolved
@@ -68,9 +68,6 @@
       - uses: actions/checkout@v4
         with:
           fetch-depth: '0'
-<<<<<<< HEAD
-      - uses: actions/setup-go@v5
-=======
       ## build tailwind assets
       - uses: actions/setup-node@v4
         with:
@@ -81,10 +78,9 @@
       - run: pnpm install
       - run: npm run build
       ## setup go
-      - uses: actions/setup-go@v4
->>>>>>> c3ee9b92
+      - uses: actions/setup-go@v5
         with:
-          go-version: "^1.16"
+          go-version: "^1.22"
       ## above is fine to get latest for now, also save a copy with short sha
       - id: vars
         run: echo "::set-output name=sha_short::$(git rev-parse --short HEAD)"
